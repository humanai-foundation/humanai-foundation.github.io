--- conflicted
+++ resolved
@@ -48,11 +48,11 @@
   </tr>
 
   <tr>
-<<<<<<< HEAD
     <td><a href="https://medium.com/@dsandeepan995/gsoc23-with-ml4sci-deriving-planetary-surface-composition-from-orbiting-observations-from-46f81885c9be" target="_blank">"Deriving planetary surface composition from orbiting observations from spacecraft" by Sandeepan Dhoundiyal</a></td>
-=======
+  </tr>
+  
+  <tr>
     <td><a href="https://medium.com/@akshit.chodhary/wrap-up-gsoc-2023-ml4sci-2f98adaa21ae" target="_blank">"Diffusion Models for Fast Detector Simulation" by Akshit Choudhari</a></td>
->>>>>>> abfd7c43
   </tr>
 
 </table>

---
title: HSF Newsletter - Logo Contest and Packaging Working Group
author: Benedikt Hegner
layout: newsletter
---

As promised in our last newsletter, we would like to update you on some more activities of the HSF.

## Common Track Reconstruction Software Forum

Earlier this month, tracking software experts from the various experiments met to give a nice overview of the various software solutions that exist and to discuss possible common work. If you are interested in all the details, the agenda and minutes can be found [here](https://indico.cern.ch/event/459865/). Further follow up meetings are planned. 

## HSF Logo Contest

It is time for the HSF to have a logo! We are looking forward to receiving your ideas. Be creative! Use the Christmas break and prepare a contribution. If you are willing to contribute, look at the [details](http://hepsoftwarefoundation.org/logo_contest.html).

## The HSF Packaging Working Group

One of the problems that has been solved too many times in our community is how to *build, package and distribute* the huge software stacks of our collaborations. In fact we aren't alone in re-doing this work over and over again. Many competing projects are around in the open-source community. But is this actually necessary?

To understand this in our field, a few volunteers gathered together and created the [**HSF Packaging Working Group**](http://hepsoftwarefoundation.org/workinggroups/2015/11/04/packaging.html).

Up to now we met seven times (see below) and had a look at the various existing implementations. In total we looked at 7 HEP and 2 other open-source solutions. The question was: do we really need to use so many different implementations or are there good reasons for using so many solutions? We started collecting our findings in a little [draft report](https://github.com/HEP-SF/documents/tree/master/HSF-TN/draft-2015-PKG).

In summary, it was soon clear that both requirements and solutions are similar. There is obviously no silver bullet among the existing tools that makes every collaboration entirely happy. However, we found a way to increase knowledge sharing between the experiments' librarians. It is still a long way to make this actually happen, but something has started.

If you want to know more, join the packaging mailing list:

    hep-sf-packaging-wg@googlegroups.com


Looking forward to your contributions and ideas!

---

### Packaging Working Group Meetings

<<<<<<< HEAD

=======
>>>>>>> 0f2f9c6b
{:.table .table-hover .table-condensed .table-striped}
| Date                                              | Main topic            |
| ------------------------------------------------- | --------------------- |
| [25.2.2015](https://indico.cern.ch/event/373973/) | Brainstorming session |
| [2.6.2015](https://indico.cern.ch/event/398344/)  | DUNE approach         |
| [9.6.2015](https://indico.cern.ch/event/400272)   | LCGCMake              |
| [16.6.2015](https://indico.cern.ch/event/402229/) | cmsBuild              |
| [23.6.2015](https://indico.cern.ch/event/403790/) | SciSoft, Contractor   |
| [4.11.2015](https://indico.cern.ch/event/457365/) | AliBuild              |
| [18.11.2015](https://indico.cern.ch/event/462334/) | Conda                 |<|MERGE_RESOLUTION|>--- conflicted
+++ resolved
@@ -35,10 +35,6 @@
 
 ### Packaging Working Group Meetings
 
-<<<<<<< HEAD
-
-=======
->>>>>>> 0f2f9c6b
 {:.table .table-hover .table-condensed .table-striped}
 | Date                                              | Main topic            |
 | ------------------------------------------------- | --------------------- |

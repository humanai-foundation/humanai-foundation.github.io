--- conflicted
+++ resolved
@@ -2,7 +2,7 @@
 Machine Learning for Science github site
 
 * Live at https://ml4sci.github.io/
-<<<<<<< HEAD
+![ML4SCI Website](https://i.ibb.co/BNZqzS7/11.png)
 * [Website howto/documentation](https://ml4sci.github.io/howto-website.html)
 
 ## About ML4SCI
@@ -12,156 +12,4 @@
 The ML4Sci open source organization is participating in the [2021 Google Summer of Code](https://summerofcode.withgoogle.com/). If you are a student interested in our [projects](https://ml4sci.org/activities/gsoc.html) please check our [ideas page](https://ml4sci.org/gsoc/2021/summary.html). ML4Sci is an umbrella organization that welcomes other projects and organizations related to machine-learning for science. Please contact the admins at [ml4-sci@cern.ch](ml4-sci@cern.ch) if you are interested in participating as a project.
 ![GSOC](https://ml4sci.org/images/GSoC/GSoC-icon-192.png)
 
-Please take a look at our [GSoC Page](https://ml4sci.org/activities/gsoc.html) for more details.
-=======
-![ML4SCI Website](https://i.ibb.co/BNZqzS7/11.png)
-* [Website howto/documentation](https://ml4sci.github.io/howto-website.html)
-
-# Documentation
-
-## About the HSF website
-
-This site is maintained by the HSF GitHub [contributors](https://github.com/orgs/HSF/people). If you're interested to become one contact the [HSF coordination team](/organization/team.html) or any team member. It was set up by Torre Wenaus and Benedikt Hegner.
-
-## Implementation
-
-This website is implemented using [GitHub's Pages](https://pages.github.com/) service, which makes it easy to create a website associated with a GitHub account or project. Pages uses [Jekyll](https://help.github.com/articles/using-jekyll-with-pages/), a tool to automatically build a website from source files (which are kept in GitHub). It supports structured sites like blogs in a simple but powerful way.
-The site content is written using the easy [Markdown syntax](http://daringfireball.net/projects/markdown/syntax) (which is used by GitHub itself).
-
-A [HSF documentation](/jekyll-beginners.html) provides some useful hints to make using Jekyll in the HSF context easier.
-
-## How to add and edit information
-
-For adding information to this page or improving it, we follow the *[pull request](https://help.github.com/articles/using-pull-requests/)* workflow in GitHub.
-
-Just fork our HSF [website repository](https://github.com/HSF/hsf.github.io), edit the
-files you want to edit, push them to your fork, and open a pull request.
-
-If you wish (and it is recommended) you can easily set up a local instance of the newsletter site in order to preview your submissions. See the [documentation](https://help.github.com/articles/using-jekyll-with-pages/)
-on installing and running Jekyll.
-The website uses the master branch of the [hsf.github.io](https://github.com/HSF/hsf.github.io) repository.
-
-If you are not familiar with GitHub and Git, you can read our [survival kit](/github-beginners.html)!
-
-### General structure of website content files
-All Markdown files of this site start with a section surrounded by `---`. This
-so-called *front-matter* contains metadata about the content. Such metadata are,
-e.g., the author of the document or the title of the document.
-
-In the *front-matter* (but not in the text itself), you need to replace any `&` characters (which has a special meaning in HTML) by `&amp;`. This is particularly important for the `title` attribute.
-
-### Adding content from collaborative tools
-
-#### CodiMD
-
-The recommended way to host a collaborative note book, e.g. for taking meeting minutes
-is to use [CodiMD](https://hackmd.io/c/codimd-documentation/%2Fs%2Fcodimd-documentation), which is
-a collaborative ediitng tool utilising Markdown directly. This makes it trivial to move
-the content into the HSF website for archiving.
-
-CERN has its own [CodiMD instance](https://codimd.web.cern.ch/), but currently this only
-works if every contributor has a full CERN account (EduGain authentication is proposed,
-but it doesn't work yet AFAWU). An alternative is the [demo CodiMD service](https://demo.codimd.org/),
-but be aware that there is no long term guarantee for content here, so move it to the 
-website after your meeting.
-
-We find that *recycling* the same document for a series of meetings is extremely useful
-as the *live notes* link can be copied and cloned from one meeting to the next.
-
-#### GoogleDocs
-
-Google Docs can also be used for shared notebooks, but in this case there is a need to convert
-the document to Markdown before it can be added to the website. This is less convenient, but
-we have [documentation](/jekyll-beginners.html) on how to do it.
-
-
-### Adding a working group or activity
-
-*Before adding any new activity or proposing a new working group please discuss with the
-[HSF Coordination Team](/organization/team.html)! We will make sure it gets proposed
-in an HSF meeting for approval.*
-
-Then, for the technical creation, add a new file in the `_workinggroups` or `_activities` directory. Follow the front-matter of the
-other files in there. The `Working Groups` / `Activities` menu in the navigation bar will
-be updated automatically: the menu entry text is the `title` attribute in the *front-matter* section.
-
-### Adding an event
-
-Add a new file in `events/_posts` and follow the *front-matter* (see above) of the other files
-in there. The [Events](http://hepsoftwarefoundation.org/events.html) page and the ``Upcoming Events`` sidebar will be updated automatically.
-
-### Adding a training event
-
-For *training events* we have a special handling that lists all of these together on the 
-[Training Working Group page](workinggroups/training.html). To create a new
-entry you can either:
-
-1. Run the interactive script ``scripts/add_training_event.py`` (recommended)
-2. Directly edit the ``_data/trainning-schools.yml`` file and add another entry following the structure of the existing entries (note that events are sorted chronologically by starting date)
-    - There is one very rare thing you may need to do if the URL for the training event 
-      will not validate in the link checker, which is to add the tag `url_proof_ignore: true`
-      to the YAML file (an example is a school that used a web technology that insists
-      on setting cookies and issues continual redirects without this)
-
-### Adding news or announcements
-
-Add a new file in `announcements/_posts` and follow the front matter of the other files in there. The front page will
-get a new box with all information.
-
-Please don't forget adding an event ``until`` in the *front-matter*: this is used for ordering events **and** as the end date
-for adding the event in the ``Upcoming Events`` sidebar.
-
-### Adding a newsletter
-
-[Newsletters](/newsletter.html) are occasional longer articles we publish. Each of these lives in `newsletter/_posts`.
-The format is very similar to the other
-content on the website, follow the front matter of the other files in there.
-
-You can highlight a newsletter by updating the centre column of the frontpage of the website (see below).
-
-### Adding your profile
-
-Some pages, like the [training community page](/training/community.html) feature "floating heads"
-corresponding to profiles of community members.
-See [howto profile](/howto-profile.html) for how to create your profile and how to include
-selected profiles into a page.
-
-## Technical details
-
-### Page templates
-
-As of writing, this website contains the following page templates for wider usage:
-
- * default - every page inherits from this
- * event - to be used for events
- * newsletter - to be used for news items and announcements
- * plain - to be used for standard contents
- * main - the main page w/ boxes
- * minutes - used for meeting minutes (the template adds
-   forward / backward navigation links)
-
-### Menu bar and automatization
-The menu bar is defined in `_includes/navbar.ext`, from which all page layouts inherit.
-The layout is somewhat hard-coded, but working groups and activities are generated
-automatically.
-
-### Main page
-The main page contains three blocks, mostly hard-coded:
-
-  * A *meetings* block, with links to the minutes of the last three meetings
-    auto-generated
-  * A news item that holds a small snippet of current important information
-    (currently this is hard-coded, but it would be better if it were more
-      dynamic)
-  * An *activities* block, that serves as an entry point to the main sections
-    of the website
-
-They are filled with *[Liquid](https://github.com/Shopify/liquid/wiki)* snippets.
-
-## Useful references
-
-- [Jekyll](http://jekyllrb.com/) to build websites from plain text
-- The [Liquid](https://github.com/Shopify/liquid/wiki) template engine used by Jekyll
-- [Markdown](http://daringfireball.net/projects/markdown/syntax) syntax
-
->>>>>>> c31c68f9
+Please take a look at our [GSoC Page](https://ml4sci.org/activities/gsoc.html) for more details.
---
title: Training
layout: plain
---

The HSF Training & Tutoring initiative is aimed at helping the research community (in various disciplines) to bridge the gap in computing skills existing nowadays between University level courses and what is required by scientist to produce high quality, sustainable software. 

## WikiToLearn - collaborative textbooks

<<<<<<< HEAD
To achieve this goal, we adopted an already existing and successful platform, named [WikiToLearn](http://en.wikitolearn.org/Main_Page), originally developed in Italy for University students to deploy our tutoring in software but now growing in numbers also outside Italy. The basic principle of this initiative is that researchers can seldom afford to spend time writing down training material or professors transcribing their courses for the benefit of students in general. On the other hand students already take note during lessons or during their own academic research: it is therefore much easier for them to publish these notes and reports in a publicly visible site. WikiToLearn is a wikimedia-based content management system, pretty much like Wikipedia, were anybody can add new material or complete already existing one. To strengthen the quality of published material, scientists and researches can furthermore sign a particular version to enhance it's quality level. The platform is currently officially backed by Wikimedia end the KDE organization, and has received support from the University of Milano-Bicocca and the University of Pisa.
Under the category 'Physics/Software' WikiToLearn now has a [branch](http://it.wikitolearn.org/Main_HSF_Page) dedicated to the HSF effort. We plan, in the coming months, to recruit as many volunteers as possible to publish there training material in various software domains and help the community to grow accordingly.
=======
To achieve this goal, we adopted an already existing and successful platform. [WikiToLearn](http://en.wikitolearn.org/Main_Page). Originally developed in Italy, it was intended to allow University students to deploy our tutoring in software. It has now a growing usage also outside Italy. 
>>>>>>> b2b517e4

The basic principle of this initiative is that researchers can seldom afford to spend time writing down training material. The same applies for professors when it comes to transcribing their courses for the benefit of students in general. On the other hand, students often take notes during lessons or during their own academic research. The goal of the platform is to make easy for them to publish these notes and reports in a publicly visible site.

WikiToLearn is a wikimedia-based content management system, pretty much like Wikipedia, were anybody can add new material or complete already existing one. To strengthen the quality of published material, scientists and researches can furthermore sign a particular version to enhance it's quality level. The platform is currently officially backed by Wikimedia and the KDE organization, and has received support from the University of Milano-Bicocca and the University of Pisa.

Under the category 'Physics/Software', WikiToLearn now has a [branch](http://it.wikitolearn.org/Main_HSF_Page) dedicated to the HSF effort. We plan, in the coming months, to recruit as many volunteers as possible to publish there training material in various software domains relevant to HSF.

## Other training activities in HSF

Many ideas are being discussed and are tracked down in the HSF training and education [notebook](https://docs.google.com/document/d/1E85vhzgFs37VOlTC6XTqvQOOmLEgAvamyvl4Iz-Sqm4/edit#heading=h.pstok39wu9vm).

Other actions in progress include:

* A [Training section](http://hepsoftware.org/e/training) in the HSF knowledge base] intended to collect training related events, organizations, software packages... **Please contribute to the knowledge base to help enriching the content**

## How to participate ?

Everybody is welcome to join the [forum](https://groups.google.com/forum/#!forum/hep-sf-training-wg) dedicated to HSF training activities. This is the place where ideas and proposals are discussed and actions decided!
  <|MERGE_RESOLUTION|>--- conflicted
+++ resolved
@@ -7,12 +7,7 @@
 
 ## WikiToLearn - collaborative textbooks
 
-<<<<<<< HEAD
-To achieve this goal, we adopted an already existing and successful platform, named [WikiToLearn](http://en.wikitolearn.org/Main_Page), originally developed in Italy for University students to deploy our tutoring in software but now growing in numbers also outside Italy. The basic principle of this initiative is that researchers can seldom afford to spend time writing down training material or professors transcribing their courses for the benefit of students in general. On the other hand students already take note during lessons or during their own academic research: it is therefore much easier for them to publish these notes and reports in a publicly visible site. WikiToLearn is a wikimedia-based content management system, pretty much like Wikipedia, were anybody can add new material or complete already existing one. To strengthen the quality of published material, scientists and researches can furthermore sign a particular version to enhance it's quality level. The platform is currently officially backed by Wikimedia end the KDE organization, and has received support from the University of Milano-Bicocca and the University of Pisa.
-Under the category 'Physics/Software' WikiToLearn now has a [branch](http://it.wikitolearn.org/Main_HSF_Page) dedicated to the HSF effort. We plan, in the coming months, to recruit as many volunteers as possible to publish there training material in various software domains and help the community to grow accordingly.
-=======
 To achieve this goal, we adopted an already existing and successful platform. [WikiToLearn](http://en.wikitolearn.org/Main_Page). Originally developed in Italy, it was intended to allow University students to deploy our tutoring in software. It has now a growing usage also outside Italy. 
->>>>>>> b2b517e4
 
 The basic principle of this initiative is that researchers can seldom afford to spend time writing down training material. The same applies for professors when it comes to transcribing their courses for the benefit of students in general. On the other hand, students often take notes during lessons or during their own academic research. The goal of the platform is to make easy for them to publish these notes and reports in a publicly visible site.
 

--- conflicted
+++ resolved
@@ -32,15 +32,10 @@
 ## Requirements
 C++, Python, PyTorch and some previous experience in Machine Learning.
 
-<<<<<<< HEAD
-## Task
-Please use this link to access the test for this project. Tests will be published by Feb. 24
-=======
 ## Test
 Test will become live after GSoC Orgs are announced
 <!-- ## Test
 Please use [this link](https://drive.google.com/file/d/1mTpD6evd5HiBx8-MlxLdAvTxqOMbJq9h/view?usp=sharing) to access the test for this project. -->
->>>>>>> 94d77b51
 
 ## Mentors
   * [Emanuele Usai](mailto:ml4-sci@cern.ch) (Brown University)
